/*
Copyright 2020 The KubeSphere Authors.

Licensed under the Apache License, Version 2.0 (the "License");
you may not use this file except in compliance with the License.
You may obtain a copy of the License at

    http://www.apache.org/licenses/LICENSE-2.0

Unless required by applicable law or agreed to in writing, software
distributed under the License is distributed on an "AS IS" BASIS,
WITHOUT WARRANTIES OR CONDITIONS OF ANY KIND, either express or implied.
See the License for the specific language governing permissions and
limitations under the License.
*/

package delete

import (
	"bufio"
	"fmt"
	kubekeyapi "github.com/kubesphere/kubekey/pkg/apis/kubekey/v1alpha1"
	"github.com/kubesphere/kubekey/pkg/config"
	"github.com/kubesphere/kubekey/pkg/util/executor"
	"github.com/kubesphere/kubekey/pkg/util/manager"
	"github.com/pkg/errors"
	log "github.com/sirupsen/logrus"
	"os"
	"os/exec"
	"path/filepath"
	"strconv"
	"strings"
	"unicode"
)

func ResetCluster(clusterCfgFile string, logger *log.Logger, verbose bool) error {
	cfg, err := config.ParseClusterCfg(clusterCfgFile, "", "", false, logger)
	if err != nil {
		return errors.Wrap(err, "Failed to download cluster config")
	}

	return Execute(executor.NewExecutor(&cfg.Spec, logger, verbose, false, true))
}

func ResetNode(clusterCfgFile string, logger *log.Logger, verbose bool, nodeName string) error {
	if "" == nodeName {
		return errors.New("Node name does not exist")
	}
	fp, _ := filepath.Abs(clusterCfgFile)
	cmd0 := fmt.Sprintf("cat %s | grep %s | wc -l", fp, nodeName)
	nodeNameNum, err0 := exec.Command("/bin/sh", "-c", cmd0).CombinedOutput()
	if err0 != nil {
		errors.Wrap(err0,"Failed to get node num")
	}
	if string(nodeNameNum) == "0\n"{
		fmt.Sprintf("Please check the node name in the config-sample.yaml")
		os.Exit(0)
	}
	if string(nodeNameNum) == "2\n" {
		cmd := fmt.Sprintf("sed -i /%s/d %s", nodeName, fp)
		_ = exec.Command("/bin/sh", "-c", cmd).Run()
		cfg, _ := config.ParseClusterCfg(clusterCfgFile, "","",false,logger)
		return Execute1(executor.NewExecutor(&cfg.Spec, logger, verbose, false,true))
	}
	if string(nodeNameNum) == "1\n" {
		cmd := fmt.Sprintf("sed -i /%s/d %s", nodeName, fp)
		_ = exec.Command("/bin/sh", "-c", cmd).Run()
		cfg, err := config.ParseClusterCfg(clusterCfgFile, "","",false, logger)
		if err != nil{
			errors.Wrap(err, "Failed to download cluster config")
		}
		mgr, err1 := executor.NewExecutor(&cfg.Spec, logger, verbose, false, true).CreateManager()
		if err1 != nil{
			errors.Wrap(err1, "Failed to get cluster config")
		}
		var newNodeName []string
		for i := 0; i<len(mgr.WorkerNodes);i++{
			nodename := mgr.WorkerNodes[i].Name
			if nodeName == nodename{
				continue
			}else {
				newNodeName = append(newNodeName, nodename)
			}
		}
		var connNodeName []string
		for j := 0;j <len(newNodeName);j++{
			t := j
			nodename1 := newNodeName[t]
			for ;t+1<len(newNodeName)&& Isadjoin(newNodeName[t],newNodeName[t+1]);{
				t ++
			}
			if t == j{
				connNodeName = append(connNodeName, nodename1)
			}else {
				connNodeName = append(connNodeName, Merge(nodename1, newNodeName[t]))
				j = t
			}
		}
		cmd1 := fmt.Sprintf("sed -i -n '1,/worker/p;/controlPlaneEndpoint/,$p' %s",fp)
		exec.Command("/bin/sh","-c",cmd1).Run()
		for k := 0; k<len(connNodeName);k++{
			workPar := connNodeName[k]
			workPar1 := fmt.Sprintf("%s",workPar)
			cmd2 := fmt.Sprintf("sed -i '/worker/a\\ \\ \\ \\ \\- %s' %s",workPar1, fp)
			exec.Command("/bin/sh", "-c",cmd2).Run()
		}
		cfg1, _ := config.ParseClusterCfg(clusterCfgFile, "","",false,logger)
		return Execute1(executor.NewExecutor(&cfg1.Spec, logger, verbose, false,true))
	}

	return nil
}
func Execute(executor *executor.Executor) error {
	mgr, err := executor.CreateManager()
	if err != nil {
		return err
	}
	return ExecTasks(mgr)
}
func Execute1(executor * executor.Executor) error {
	mgr, err := executor.CreateManager()
	if err != nil{
		return err
	}
	return ExecTasks1(mgr)
}
func ExecTasks(mgr *manager.Manager) error {
	resetTasks := []manager.Task{
		{Task: ResetKubeCluster, ErrMsg: "Failed to reset kube cluster"},
	}

	for _, step := range resetTasks {
		if err := step.Run(mgr); err != nil {
			return errors.Wrap(err, step.ErrMsg)
		}
	}

	mgr.Logger.Infoln("Successful.")

	return nil
}
func ExecTasks1(mgr *manager.Manager) error {
	resetNodeTasks := []manager.Task{
		{Task: ResetKubeNode, ErrMsg: "Failed to reset kube cluster"},
	}

	for _, step := range resetNodeTasks {
		if err := step.Run(mgr); err != nil {
			return errors.Wrap(err, step.ErrMsg)
		}
	}

	mgr.Logger.Infoln("Successful.")

	return nil
}

func ResetKubeCluster(mgr *manager.Manager) error {
	reader := bufio.NewReader(os.Stdin)
	input, err := Confirm(reader)
	if err != nil {
		return err
	}
	if input == "no" {
		os.Exit(0)
	}

	mgr.Logger.Infoln("Resetting kubernetes cluster ...")

	return mgr.RunTaskOnK8sNodes(resetKubeCluster, true)
}
func ResetKubeNode(mgr *manager.Manager) error {
	reader := bufio.NewReader(os.Stdin)
	input, err := Confirm1(reader)
	if err != nil {
		return err
	}
	if input == "no" {
		os.Exit(0)
	}

	mgr.Logger.Infoln("Resetting kubernetes node ...")

	return mgr.RunTaskOnMasterNodes(resetKubeNode, true)
}

func resetKubeNode(mgr *manager.Manager, _ *kubekeyapi.HostCfg) error {
	var deletenodename string
	var tmp []string
	output1, _ := mgr.Runner.ExecuteCmd("sudo -E  /usr/local/bin/kubectl get nodes | grep -v NAME | grep -v 'master' | awk '{print $1}'", 0, true)
	if !strings.Contains(output1,"\r\n"){
		tmp = append(tmp,output1)
	}else {
		tmp = strings.Split(output1, "\r\n")
	}
	var tmp1 string
	for j := 0; j < len(mgr.WorkerNodes); j++ {
		tmp1 += mgr.WorkerNodes[j].Name + "\r\n"
	}
	for i := 0; i < len(tmp); i++ {
		if strings.Contains(tmp1, tmp[i]) {
			continue
		} else {
			deletenodename = tmp[i]
			break
		}
	}
	DrainAndDeleteNode(mgr, deletenodename)
	return nil
}
func DrainAndDeleteNode(mgr *manager.Manager, deleteNodeName string) error {
	_, err := mgr.Runner.ExecuteCmd(fmt.Sprintf("sudo -E /bin/sh -c \"/usr/local/bin/kubectl drain %s --delete-local-data --ignore-daemonsets\"", deleteNodeName), 5, true)
	if err != nil {
		errors.Wrap(err, "Failed to drain the node")
	}
	_, err1 := mgr.Runner.ExecuteCmd(fmt.Sprintf("sudo -E /bin/sh -c \"/usr/local/bin/kubectl delete node %s\"", deleteNodeName), 5, true)
	if err1 != nil {
		errors.Wrap(err1, "Failed to delete the node")
	}
	return nil
}
func Merge(name1, name2 string) (endname string) {
	par1, par2 := SplitNum(name1)
	_, par4 := SplitNum(name2)
	var endName string
	endName = fmt.Sprintf("%s[%s:%s]", par1, strconv.Itoa(par2), strconv.Itoa(par4))
	return endName
}
func Isadjoin(name1, name2 string) bool {
	Isad := false
	par1, par2 := SplitNum(name1)
	par3, par4 := SplitNum(name2)
	if par1 == par3 && par4 == par2+1 {
		Isad = true
	}
	return Isad
}

func SplitNum(nodename string) (name string, num int) {
	nodelen := len(nodename)
	i := nodelen - 1
	for ; nodelen > 0; i-- {
		if !unicode.IsDigit(rune(nodename[i])) {
			num, _ := strconv.Atoi(nodename[i+1:])
			name := nodename[:i+1]
			return name, num
			break
		}
	}
	return "", 0
}

var clusterFiles = []string{
	"/usr/local/bin/etcd",
	"/etc/ssl/etcd",
	"/var/lib/etcd",
	"/etc/etcd.env",
	"/etc/kubernetes",
	"/etc/systemd/system/etcd.service",
	"/var/log/calico",
	"/etc/cni",
	"/var/log/pods/",
	"/var/lib/cni",
	"/var/lib/calico",
	"/run/calico",
	"/run/flannel",
	"/etc/flannel",
<<<<<<< HEAD
	"/var/openebs",
=======
	"/etc/systemd/system/kubelet.service.d",
	"/usr/local/bin/kubelet",
	"/usr/local/bin/kubeadm",
	"/usr/local/bin/kubectl",
	"/usr/bin/kubelet",
>>>>>>> 73ca0267
}

var cmdsList = []string{
	"iptables -F",
	"iptables -X",
	"iptables -F -t nat",
	"iptables -X -t nat",
	"ip link del kube-ipvs0",
	"ip link del nodelocaldns",
}

func resetKubeCluster(mgr *manager.Manager, _ *kubekeyapi.HostCfg) error {
	_, _ = mgr.Runner.ExecuteCmd("sudo -E /bin/sh -c \"/usr/local/bin/kubeadm reset -f\"", 0, true)
	fmt.Println(strings.Join(cmdsList, " && "))
	_, _ = mgr.Runner.ExecuteCmd(fmt.Sprintf("sudo -E /bin/sh -c \"%s\"", strings.Join(cmdsList, " && ")), 0, true)
	_ = deleteFiles(mgr)
	return nil
}

func deleteFiles(mgr *manager.Manager) error {
	_, _ = mgr.Runner.ExecuteCmd("sudo -E /bin/sh -c \"systemctl stop etcd && exit 0\"", 0, true)
	for _, file := range clusterFiles {
		_, _ = mgr.Runner.ExecuteCmd(fmt.Sprintf("sudo -E /bin/sh -c \"rm -rf %s\"", file), 0, false)
	}
	_, _ = mgr.Runner.ExecuteCmd("sudo -E /bin/sh -c \"systemctl daemon-reload && exit 0\"", 0, true)
	return nil
}

func Confirm(reader *bufio.Reader) (string, error) {
	for {
		fmt.Printf("Are you sure to delete this cluster? [yes/no]: ")
		input, err := reader.ReadString('\n')
		if err != nil {
			return "", err
		}
		input = strings.TrimSpace(input)

		if input != "" && (input == "yes" || input == "no") {
			return input, nil
		}
	}
}

func Confirm1(reader *bufio.Reader) (string, error) {
	for {
		fmt.Printf("Are you sure to delete this node? [yes/no]: ")
		input, err := reader.ReadString('\n')
		if err != nil {
			return "", err
		}
		input = strings.TrimSpace(input)

		if input != "" && (input == "yes" || input == "no") {
			return input, nil
		}
	}
}<|MERGE_RESOLUTION|>--- conflicted
+++ resolved
@@ -265,15 +265,12 @@
 	"/run/calico",
 	"/run/flannel",
 	"/etc/flannel",
-<<<<<<< HEAD
 	"/var/openebs",
-=======
 	"/etc/systemd/system/kubelet.service.d",
 	"/usr/local/bin/kubelet",
 	"/usr/local/bin/kubeadm",
 	"/usr/local/bin/kubectl",
 	"/usr/bin/kubelet",
->>>>>>> 73ca0267
 }
 
 var cmdsList = []string{
